[package]
name = "houseflow-cli"
version = "0.5.2"
authors = ["Grzegorz Baranski <root@gbaranski.com>"]
description = "CLI Application for Houseflow"
homepage = "https://github.com/gbaranski/houseflow"
repository = "https://github.com/gbaranski/houseflow"
keywords = ["iot", "home-automation", "smart-home", "cli"]
license = "GPL-3.0-or-later"
edition = "2021"
resolver = "2"

[dependencies]
<<<<<<< HEAD
houseflow-api = { version = "0.1.1", path = "../api", features = [
    "auth",
    "fulfillment",
    "sync",
] }
houseflow-config = { version = "0.1.1", path = "../config", features = [
    "client",
    "fs",
] }
houseflow-types = { version = "0.1.1", path = "../types", features = ["token"] }
=======
houseflow-api = { version="0.1.1", path="../api", features=["auth", "fulfillment"] }
houseflow-config = { version="0.1.1", path="../config", features=["client", "fs"] }
houseflow-types = { version="0.1.1", path="../types", features=["token"] }
>>>>>>> 57e0c7fa

szafka = { version = "0.3.0" }
dialoguer = { version = "0.9.0" }
url = { version = "2.2.2", features = ["serde"] }
strum = { version = "0.23.0", features = ["derive"] }
anyhow = "1.0.40"
xdg = "2.2.0"
serde = "1.0"
clap = "2.33.3"
futures = "0.3.15"
rand = "0.8.3"
hex = "0.4.3"
serde_json = "1.0.64"
semver = { version = "1.0.3" }
chrono = "0.4.19"
tracing = "0.1.26"
<<<<<<< HEAD
tracing-subscriber = "0.3.1"
Inflector = "0.11.4"
=======
tracing-subscriber = "0.2.19"
Inflector = "0.11.4"
async-trait = "0.1.52"
tokio = { version = "1.14.0", features = ["rt-multi-thread", "macros"] }
>>>>>>> 57e0c7fa
<|MERGE_RESOLUTION|>--- conflicted
+++ resolved
@@ -11,22 +11,9 @@
 resolver = "2"
 
 [dependencies]
-<<<<<<< HEAD
-houseflow-api = { version = "0.1.1", path = "../api", features = [
-    "auth",
-    "fulfillment",
-    "sync",
-] }
-houseflow-config = { version = "0.1.1", path = "../config", features = [
-    "client",
-    "fs",
-] }
-houseflow-types = { version = "0.1.1", path = "../types", features = ["token"] }
-=======
 houseflow-api = { version="0.1.1", path="../api", features=["auth", "fulfillment"] }
 houseflow-config = { version="0.1.1", path="../config", features=["client", "fs"] }
 houseflow-types = { version="0.1.1", path="../types", features=["token"] }
->>>>>>> 57e0c7fa
 
 szafka = { version = "0.3.0" }
 dialoguer = { version = "0.9.0" }
@@ -43,12 +30,7 @@
 semver = { version = "1.0.3" }
 chrono = "0.4.19"
 tracing = "0.1.26"
-<<<<<<< HEAD
-tracing-subscriber = "0.3.1"
-Inflector = "0.11.4"
-=======
 tracing-subscriber = "0.2.19"
 Inflector = "0.11.4"
 async-trait = "0.1.52"
-tokio = { version = "1.14.0", features = ["rt-multi-thread", "macros"] }
->>>>>>> 57e0c7fa
+tokio = { version = "1.14.0", features = ["rt-multi-thread", "macros"] }