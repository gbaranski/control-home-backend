--- conflicted
+++ resolved
@@ -105,7 +105,6 @@
     pub project_id: String,
 }
 
-<<<<<<< HEAD
 #[derive(Clone, Debug, Default, PartialEq, Eq, Serialize, Deserialize)]
 #[serde(rename_all = "kebab-case")]
 pub struct Logins {
@@ -118,7 +117,8 @@
 pub struct GoogleLogin {
     /// OAuth2 Client ID identifying your service to Google.
     pub client_id: String,
-=======
+}
+
 #[derive(Clone, Debug, PartialEq, Eq, Serialize, Deserialize)]
 #[serde(rename_all = "kebab-case")]
 pub struct Hub {
@@ -126,7 +126,6 @@
     pub name: String,
     pub password_hash: String,
     pub structure_id: structure::ID,
->>>>>>> 57e0c7fa
 }
 
 impl crate::Config for Config {
@@ -355,195 +354,4 @@
         assert_eq!(config, expected);
         crate::Config::validate(&config).unwrap();
     }
-<<<<<<< HEAD
-
-    #[test]
-    fn user_permissions() {
-        let user_auth = User {
-            id: user::ID::new_v4(),
-            username: String::from("gbaranski"),
-            email: String::from("root@gbaranski.com"),
-            admin: false,
-        };
-        let user_unauth = User {
-            id: user::ID::new_v4(),
-            username: String::from("stanbar"),
-            email: String::from("stanbar@gbaranski.com"),
-            admin: false,
-        };
-        let structure_auth = Structure {
-            id: structure::ID::new_v4(),
-            name: String::from("Zukago"),
-        };
-        let structure_unauth = Structure {
-            id: structure::ID::new_v4(),
-            name: String::from("Gdansk"),
-        };
-        let room_auth_one = Room {
-            id: room::ID::new_v4(),
-            structure_id: structure_auth.id.clone(),
-            name: String::from("Bedroom"),
-        };
-        let room_auth_two = Room {
-            id: room::ID::new_v4(),
-            structure_id: structure_auth.id.clone(),
-            name: String::from("Garage"),
-        };
-        let room_unauth_one = Room {
-            id: room::ID::new_v4(),
-            structure_id: structure_unauth.id.clone(),
-            name: String::from("Bedroom"),
-        };
-        let room_unauth_two = Room {
-            id: room::ID::new_v4(),
-            structure_id: structure_unauth.id.clone(),
-            name: String::from("Garage"),
-        };
-        let device_auth_one = Device {
-            id: device::ID::new_v4(),
-            room_id: room_auth_one.id.clone(),
-            password_hash: Some(String::from("some-light-password")),
-            device_type: device::Type::Light,
-            traits: [device::Trait::OnOff].to_vec(),
-            name: String::from("Night lamp"),
-            will_push_state: false,
-            model: String::from("alice"),
-            hw_version: Version::new(0, 0, 0),
-            sw_version: Version::new(0, 0, 0),
-            attributes: Default::default(),
-        };
-        let device_auth_two = Device {
-            id: device::ID::new_v4(),
-            room_id: room_auth_two.id.clone(),
-            password_hash: Some(String::from("some-garage-password")),
-            device_type: device::Type::Garage,
-            traits: [device::Trait::OpenClose].to_vec(),
-            name: String::from("garage"),
-            will_push_state: false,
-            model: String::from("bob"),
-            hw_version: Version::new(0, 0, 0),
-            sw_version: Version::new(0, 0, 0),
-            attributes: Default::default(),
-        };
-        let device_unauth_one = Device {
-            id: device::ID::new_v4(),
-            room_id: room_unauth_one.id.clone(),
-            password_hash: Some(String::from("some-light-password")),
-            device_type: device::Type::Light,
-            traits: [device::Trait::OnOff].to_vec(),
-            name: String::from("Night lamp"),
-            will_push_state: false,
-            model: String::from("alice"),
-            hw_version: Version::new(0, 0, 0),
-            sw_version: Version::new(0, 0, 0),
-            attributes: Default::default(),
-        };
-        let device_unauth_two = Device {
-            id: device::ID::new_v4(),
-            room_id: room_unauth_two.id.clone(),
-            password_hash: Some(String::from("some-garage-password")),
-            device_type: device::Type::Garage,
-            traits: [device::Trait::OpenClose].to_vec(),
-            name: String::from("garage"),
-            will_push_state: false,
-            model: String::from("bob"),
-            hw_version: Version::new(0, 0, 0),
-            sw_version: Version::new(0, 0, 0),
-            attributes: Default::default(),
-        };
-        let config = Config {
-            network: Default::default(),
-            secrets: rand::random(),
-            tls: Default::default(),
-            email: Email {
-                url: Url::parse("smtp://example.com").unwrap(),
-                from: String::new(),
-            },
-            google: Default::default(),
-            logins: Default::default(),
-            structures: [structure_auth.clone(), structure_unauth.clone()].to_vec(),
-            rooms: [
-                room_auth_one,
-                room_auth_two,
-                room_unauth_one,
-                room_unauth_two,
-            ]
-            .to_vec(),
-            devices: [
-                device_auth_one.clone(),
-                device_auth_two.clone(),
-                device_unauth_one.clone(),
-                device_unauth_two.clone(),
-            ]
-            .to_vec(),
-            users: [user_auth.clone(), user_unauth.clone()].to_vec(),
-            permissions: [
-                Permission {
-                    structure_id: structure_auth.id.clone(),
-                    user_id: user_auth.id.clone(),
-                    is_manager: true,
-                },
-                Permission {
-                    structure_id: structure_unauth.id.clone(),
-                    user_id: user_unauth.id.clone(),
-                    is_manager: true,
-                },
-            ]
-            .to_vec(),
-        };
-        let user_auth_devices = config.get_user_devices(&user_auth.id);
-        let user_unauth_devices = config.get_user_devices(&user_unauth.id);
-        assert_eq!(
-            user_auth_devices,
-            vec![device_auth_one.id.clone(), device_auth_two.id.clone()]
-        );
-        assert_eq!(
-            user_unauth_devices,
-            vec![device_unauth_one.id.clone(), device_unauth_two.id.clone()]
-        );
-
-        assert_eq!(
-            config.get_permission(&device_auth_one.id, &user_auth.id),
-            Some(Permission {
-                structure_id: structure_auth.id.clone(),
-                user_id: user_auth.id.clone(),
-                is_manager: true,
-            })
-        );
-        assert_eq!(
-            config.get_permission(&device_auth_two.id, &user_auth.id),
-            Some(Permission {
-                structure_id: structure_auth.id.clone(),
-                user_id: user_auth.id.clone(),
-                is_manager: true,
-            })
-        );
-        assert_eq!(
-            config.get_permission(&device_unauth_one.id, &user_unauth.id),
-            Some(Permission {
-                structure_id: structure_unauth.id.clone(),
-                user_id: user_unauth.id.clone(),
-                is_manager: true,
-            })
-        );
-        assert_eq!(
-            config.get_permission(&device_unauth_two.id, &user_unauth.id),
-            Some(Permission {
-                structure_id: structure_unauth.id.clone(),
-                user_id: user_unauth.id.clone(),
-                is_manager: true,
-            })
-        );
-
-        assert_eq!(
-            config.get_permission(&device_unauth_one.id, &user_auth.id),
-            None
-        );
-        assert_eq!(
-            config.get_permission(&device_unauth_two.id, &user_auth.id),
-            None
-        );
-    }
-=======
->>>>>>> 57e0c7fa
 }