[package]
name = "houseflow-api"
version = "0.1.1"
description = "API for Houseflow"
homepage = "https://github.com/gbaranski/houseflow"
repository = "https://github.com/gbaranski/houseflow"
authors = ["Grzegorz Baranski <root@gbaranski.com>"]
license = "GPL-3.0-or-later"
edition = "2021"
resolver = "2"

# See more keys and their definitions at https://doc.rust-lang.org/cargo/reference/manifest.html

[dependencies]
<<<<<<< HEAD
reqwest = { version = "0.11", features = ["json"] }
=======
reqwest = { version = "0.11", features = [ "json", "rustls-tls" ], default-features = false }
>>>>>>> 57e0c7fa
serde = "1.0"
serde_json = "1.0"
thiserror = "1.0"
url = "2.2"

tokio = { version = "1.6.0", features = ["sync", "macros"], default-features = false }

houseflow-types = { path = "../types", version = "0.1.1", features = ["token"] }
houseflow-config = { path = "../config", version = "0.1.1", features = [
    "client",
] }
tracing = "0.1.26"
tokio-tungstenite = { version = "0.16.0", optional = true }
http = { version = "0.2.5", optional = true }
base64 = { version = "0.13.0", optional = true }
anyhow = "1.0.51"
futures = "0.3.18"

houseflow-accessory-hal = { path = "../accessories/hal", version = "0.1.0", optional = true }
messages = { version = "0.3.0", optional = true }

[features]
auth = ["houseflow-types/auth"]
fulfillment = ["houseflow-types/fulfillment"]
hive = ["houseflow-config/accessory", "tokio-tungstenite", "http", "base64", "messages", "houseflow-accessory-hal"]<|MERGE_RESOLUTION|>--- conflicted
+++ resolved
@@ -12,11 +12,7 @@
 # See more keys and their definitions at https://doc.rust-lang.org/cargo/reference/manifest.html
 
 [dependencies]
-<<<<<<< HEAD
-reqwest = { version = "0.11", features = ["json"] }
-=======
 reqwest = { version = "0.11", features = [ "json", "rustls-tls" ], default-features = false }
->>>>>>> 57e0c7fa
 serde = "1.0"
 serde_json = "1.0"
 thiserror = "1.0"
